--- conflicted
+++ resolved
@@ -150,13 +150,11 @@
       corePath = coreFolder.getAbsolutePath();
     }
 
-<<<<<<< HEAD
     String variant = boardPreferences.get("build.variant");
     String variantPath = null;
-=======
+
     String pins = configPreferences.get("build.pins");
     String pinsPath = null;
->>>>>>> fcbbf8f4
     
     if (variant != null) {
       if (variant.indexOf(':') == -1) {
@@ -174,12 +172,8 @@
 
    // 0. include paths for core + all libraries
 
-<<<<<<< HEAD
    sketch.setCompilingProgress(20);
-   List includePaths = new ArrayList();
-=======
-    ArrayList<String> includePaths = new ArrayList();
->>>>>>> fcbbf8f4
+   ArrayList<String> includePaths = new ArrayList<String>();
    includePaths.add(corePath);
    if (variantPath != null) includePaths.add(variantPath);
    for (File file : sketch.getImportedLibraries()) {
@@ -188,28 +182,18 @@
 
    // 1. compile the sketch (already in the buildPath)
    System.out.println("1. compileSketch");
+   sketch.setCompilingProgress(30);
    compileSketch(avrBasePath, buildPath, includePaths, configPreferences);
-
-<<<<<<< HEAD
-   sketch.setCompilingProgress(30);
-   objectFiles.addAll(
-     compileFiles(avrBasePath, buildPath, includePaths,
-               findFilesInPath(buildPath, "S", false),
-               findFilesInPath(buildPath, "c", false),
-               findFilesInPath(buildPath, "cpp", false),
-               boardPreferences));
-=======
->>>>>>> fcbbf8f4
 
    // 2. compile the libraries, outputting .o files to: <buildPath>/<library>/
    		// 2. compile the libraries, outputting .o files to:
 		// <buildPath>/<library>/
 		//Doesn't really use configPreferences
 	System.out.println("2. compileLibraries");
+	sketch.setCompilingProgress(40);
 	compileLibraries(avrBasePath, buildPath, includePaths, configPreferences);
 /*
 
-   sketch.setCompilingProgress(40);
    for (File libraryFolder : sketch.getImportedLibraries()) {
      File outputFolder = new File(buildPath, libraryFolder.getName());
      File utilityFolder = new File(libraryFolder, "utility");
@@ -239,14 +223,11 @@
    // collecting them into the core.a library file.
    System.out.println("3. compileCore");
    System.out.println("corePath: " + corePath);
-    compileCore(avrBasePath, buildPath, corePath, pins, pinsPath, configPreferences);
-
-<<<<<<< HEAD
    sketch.setCompilingProgress(50);
-=======
+   compileCore(avrBasePath, buildPath, corePath, pins, pinsPath, configPreferences);
+
    
 /*
->>>>>>> fcbbf8f4
   includePaths.clear();
   includePaths.add(corePath);  // include path for core only
   if (variantPath != null) includePaths.add(variantPath);
@@ -270,21 +251,11 @@
    }
 */
     // 4. link it all together into the .elf file
-<<<<<<< HEAD
-    // For atmega2560, need --relax linker option to link larger
-    // programs correctly.
-    String optRelax = "";
-    String atmega2560 = new String ("atmega2560");
-    if ( atmega2560.equals(boardPreferences.get("build.mcu")) ) {
-        optRelax = new String(",--relax");
-    }
-   sketch.setCompilingProgress(60);
-=======
+    sketch.setCompilingProgress(60);
     System.out.println("4. compileLink");
     compileLink(avrBasePath, buildPath, corePath, includePaths, configPreferences);
 
 /*
->>>>>>> fcbbf8f4
     List baseCommandLinker = new ArrayList(Arrays.asList(new String[] {
       avrBasePath + "avr-gcc",
       "-Os",
@@ -314,8 +285,8 @@
 */
 
     // 5. extract EEPROM data (from EEMEM directive) to .eep file.
-<<<<<<< HEAD
     sketch.setCompilingProgress(70);
+/*
     commandObjcopy = new ArrayList(baseCommandObjcopy);
     commandObjcopy.add(2, "ihex");
     commandObjcopy.set(3, "-j");
@@ -327,26 +298,24 @@
     commandObjcopy.add(buildPath + File.separator + primaryClassName + ".elf");
     commandObjcopy.add(buildPath + File.separator + primaryClassName + ".eep");
     execAsynchronously(commandObjcopy);
+*/
+    System.out.println("5. compileEep");
+    compileEep(avrBasePath, buildPath, includePaths, configPreferences);
     
     // 6. build the .hex file
     sketch.setCompilingProgress(80);
+/*
     commandObjcopy = new ArrayList(baseCommandObjcopy);
     commandObjcopy.add(2, "ihex");
     commandObjcopy.add(".eeprom"); // remove eeprom data
     commandObjcopy.add(buildPath + File.separator + primaryClassName + ".elf");
     commandObjcopy.add(buildPath + File.separator + primaryClassName + ".hex");
     execAsynchronously(commandObjcopy);
-=======
-    System.out.println("5. compileEep");
-    compileEep(avrBasePath, buildPath, includePaths, configPreferences);
-    
-    // 6. build the .hex file
+*/
     System.out.println("6. compileHex");
     compileHex(avrBasePath, buildPath, includePaths, configPreferences);
->>>>>>> fcbbf8f4
     
     sketch.setCompilingProgress(90);
-   
     return true;
   }
 
@@ -986,6 +955,12 @@
 	void compileLink(String avrBasePath, String buildPath, String corePath, ArrayList<String> includePaths, HashMap<String, String> configPreferences) 
 		throws RunnerException 
 	{	
+	    // For atmega2560, need --relax linker option to link larger
+	    // programs correctly.
+	    String optRelax = "";
+	    if (boardPreferences.get("build.mcu").equals("atmega2560"))
+	      optRelax = ",--relax";
+	    
 		System.out.println("compileLink: start");
 		String baseCommandString = configPreferences.get("recipe.c.combine.pattern");
 		String commandString = "";
@@ -1000,7 +975,7 @@
 			Object[] Args = {
 				avrBasePath,
 				configPreferences.get("compiler.c.elf.cmd"),
-				configPreferences.get("compiler.c.elf.flags"),
+				configPreferences.get("compiler.c.elf.flags")+optRelax,
 				configPreferences.get("compiler.cpudef"),
 				configPreferences.get("build.mcu"),				
 				buildPath + File.separator,
