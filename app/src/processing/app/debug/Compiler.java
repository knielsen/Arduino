/* -*- mode: java; c-basic-offset: 2; indent-tabs-mode: nil -*- */

/*
  Part of the Processing project - http://processing.org

  Copyright (c) 2004-08 Ben Fry and Casey Reas
  Copyright (c) 2001-04 Massachusetts Institute of Technology

  This program is free software; you can redistribute it and/or modify
  it under the terms of the GNU General Public License as published by
  the Free Software Foundation; either version 2 of the License, or
  (at your option) any later version.

  This program is distributed in the hope that it will be useful,
  but WITHOUT ANY WARRANTY; without even the implied warranty of
  MERCHANTABILITY or FITNESS FOR A PARTICULAR PURPOSE.  See the
  GNU General Public License for more details.

  You should have received a copy of the GNU General Public License
  along with this program; if not, write to the Free Software Foundation,
  Inc., 59 Temple Place, Suite 330, Boston, MA  02111-1307  USA
*/

package processing.app.debug;

import static processing.app.I18n._;

import java.io.BufferedReader;
import java.io.File;
import java.io.FileReader;
import java.io.IOException;
import java.util.ArrayList;
import java.util.List;
import java.util.Map;

import processing.app.Base;
import processing.app.I18n;
import processing.app.Preferences;
import processing.app.Sketch;
import processing.app.SketchCode;
import processing.app.helpers.PreferencesMap;
import processing.app.helpers.StringReplacer;
import processing.core.PApplet;

public class Compiler implements MessageConsumer {
  static final String BUGS_URL =
    _("http://code.google.com/p/arduino/issues/list");
  static final String SUPER_BADNESS =
    I18n.format(_("Compiler error, please submit this code to {0}"), BUGS_URL);

<<<<<<< HEAD
  private Sketch sketch;
=======
  Sketch sketch;
  String buildPath;
  String primaryClassName;
  boolean verbose;
  boolean sketchIsCompiled;

  RunnerException exception;
>>>>>>> 1daeba6f

  private List<File> objectFiles;

  private PreferencesMap prefs;
  private boolean verbose;
	
  private RunnerException exception;
  
  /**
   * Compile sketch.
   *
   * @param _sketch Sketch object to be compiled.
   * @param _buildPath Where the temporary files live and will be built from.
   * @param _primaryClassName the name of the combined sketch file w/ extension
   * @return true if successful.
   * @throws RunnerException Only if there's a problem. Only then.
   */
<<<<<<< HEAD
  public boolean compile(Sketch _sketch, String _buildPath,
                         String _primaryClassName, boolean _verbose)
      throws RunnerException {
    sketch = _sketch;
    verbose = _verbose;
    objectFiles = new ArrayList<File>();

    prefs = createBuildPreferences(_buildPath, _primaryClassName);

    // 0. include paths for core + all libraries
    sketch.setCompilingProgress(20);
    List<String> includePaths = new ArrayList<String>();
    includePaths.add(prefs.get("build.core.path"));
    if (prefs.get("build.variant.path").length() != 0)
      includePaths.add(prefs.get("build.variant.path"));
    for (File file : sketch.getImportedLibraries())
      includePaths.add(file.getPath());

    // 1. compile the sketch (already in the buildPath)
    sketch.setCompilingProgress(30);
    compileSketch(includePaths);

    // 2. compile the libraries, outputting .o files to: <buildPath>/<library>/
    // Doesn't really use configPreferences
    sketch.setCompilingProgress(40);
    compileLibraries(includePaths);

    // 3. compile the core, outputting .o files to <buildPath> and then
    // collecting them into the core.a library file.
    sketch.setCompilingProgress(50);
    compileCore();

    // 4. link it all together into the .elf file
    sketch.setCompilingProgress(60);
    compileLink(includePaths);

    // 5. extract EEPROM data (from EEMEM directive) to .eep file.
    sketch.setCompilingProgress(70);
    compileEep(includePaths);

    // 6. build the .hex file
    sketch.setCompilingProgress(80);
    compileHex(includePaths);

    sketch.setCompilingProgress(90);
    return true;
  }

  private PreferencesMap createBuildPreferences(String _buildPath,
                                                String _primaryClassName)
      throws RunnerException {
    
    if (Base.getBoardPreferences() == null) {
      RunnerException re = new RunnerException(
          _("No board selected; please choose a board from the Tools > Board menu."));
=======
  public boolean compile(Sketch sketch,
                         String buildPath,
                         String primaryClassName,
                         boolean verbose) throws RunnerException {
    this.sketch = sketch;
    this.buildPath = buildPath;
    this.primaryClassName = primaryClassName;
    this.verbose = verbose;
    this.sketchIsCompiled = false;

    // the pms object isn't used for anything but storage
    MessageStream pms = new MessageStream(this);

    String avrBasePath = Base.getAvrBasePath();
    Map<String, String> boardPreferences = Base.getBoardPreferences();
    String core = boardPreferences.get("build.core");
    if (core == null) {
    	RunnerException re = new RunnerException(_("No board selected; please choose a board from the Tools > Board menu."));
>>>>>>> 1daeba6f
      re.hideStackTrace();
      throw re;
    }

    TargetPlatform targetPlatform = Base.getTargetPlatform();

    // Merge all the global preference configuration in order of priority
    PreferencesMap p = new PreferencesMap();
    p.putAll(Preferences.getMap());
    p.putAll(targetPlatform.getPreferences());
    p.putAll(Base.getBoardPreferences());
    for (String k : p.keySet()) {
      if (p.get(k) == null)
        p.put(k, "");
    }

    p.put("build.path", _buildPath);
    p.put("build.project_name", _primaryClassName);
    
    if (!p.containsKey("compiler.path"))
      p.put("compiler.path", Base.getAvrBasePath());

    // Core folder
    String core = p.get("build.core");
    TargetPlatform tp;
    if (!core.contains(":")) {
      tp = targetPlatform;
    } else {
      String[] split = core.split(":", 2);
      tp = Base.getTargetPlatform(split[0], Preferences.get("target_platform"));
      core = split[1];
    }
    File coreFolder = new File(tp.getFolder(), "cores");
    coreFolder = new File(coreFolder, core);
    p.put("build.core.path", coreFolder.getAbsolutePath());
    
    // System Folder
    File systemFolder = targetPlatform.getFolder();
    systemFolder = new File(systemFolder, "system");
    p.put("build.system.path", systemFolder.getAbsolutePath());
    
    // Variant Folder
    String variant = p.get("build.variant");
    if (variant != null) {
      TargetPlatform t;
      if (!variant.contains(":")) {
        t = targetPlatform;
      } else {
        String[] split = variant.split(":", 2);
        t = Base
            .getTargetPlatform(split[0], Preferences.get("target_platform"));
        variant = split[1];
      }
      File variantFolder = new File(t.getFolder(), "variants");
      variantFolder = new File(variantFolder, variant);
      p.put("build.variant.path", variantFolder.getAbsolutePath());
    } else {
      p.put("build.variant.path", "");
    }
<<<<<<< HEAD
=======

    List<File> objectFiles = new ArrayList<File>();

   // 0. include paths for core + all libraries

   sketch.setCompilingProgress(20);
   List includePaths = new ArrayList();
   includePaths.add(corePath);
   if (variantPath != null) includePaths.add(variantPath);
   for (File file : sketch.getImportedLibraries()) {
     includePaths.add(file.getPath());
   }

   // 1. compile the sketch (already in the buildPath)

   sketch.setCompilingProgress(30);
   objectFiles.addAll(
     compileFiles(avrBasePath, buildPath, includePaths,
               findFilesInPath(buildPath, "S", false),
               findFilesInPath(buildPath, "c", false),
               findFilesInPath(buildPath, "cpp", false),
               boardPreferences));
   sketchIsCompiled = true;

   // 2. compile the libraries, outputting .o files to: <buildPath>/<library>/

   sketch.setCompilingProgress(40);
   for (File libraryFolder : sketch.getImportedLibraries()) {
     File outputFolder = new File(buildPath, libraryFolder.getName());
     File utilityFolder = new File(libraryFolder, "utility");
     createFolder(outputFolder);
     // this library can use includes in its utility/ folder
     includePaths.add(utilityFolder.getAbsolutePath());
     objectFiles.addAll(
       compileFiles(avrBasePath, outputFolder.getAbsolutePath(), includePaths,
               findFilesInFolder(libraryFolder, "S", false),
               findFilesInFolder(libraryFolder, "c", false),
               findFilesInFolder(libraryFolder, "cpp", false),
               boardPreferences));
     outputFolder = new File(outputFolder, "utility");
     createFolder(outputFolder);
     objectFiles.addAll(
       compileFiles(avrBasePath, outputFolder.getAbsolutePath(), includePaths,
               findFilesInFolder(utilityFolder, "S", false),
               findFilesInFolder(utilityFolder, "c", false),
               findFilesInFolder(utilityFolder, "cpp", false),
               boardPreferences));
     // other libraries should not see this library's utility/ folder
     includePaths.remove(includePaths.size() - 1);
   }

   // 3. compile the core, outputting .o files to <buildPath> and then
   // collecting them into the core.a library file.

   sketch.setCompilingProgress(50);
  includePaths.clear();
  includePaths.add(corePath);  // include path for core only
  if (variantPath != null) includePaths.add(variantPath);
  List<File> coreObjectFiles =
    compileFiles(avrBasePath, buildPath, includePaths,
              findFilesInPath(corePath, "S", true),
              findFilesInPath(corePath, "c", true),
              findFilesInPath(corePath, "cpp", true),
              boardPreferences);

   String runtimeLibraryName = buildPath + File.separator + "core.a";
   List baseCommandAR = new ArrayList(Arrays.asList(new String[] {
     avrBasePath + "avr-ar",
     "rcs",
     runtimeLibraryName
   }));
   for(File file : coreObjectFiles) {
     List commandAR = new ArrayList(baseCommandAR);
     commandAR.add(file.getAbsolutePath());
     execAsynchronously(commandAR);
   }

    // 4. link it all together into the .elf file
    // For atmega2560, need --relax linker option to link larger
    // programs correctly.
    String optRelax = "";
    String atmega2560 = new String ("atmega2560");
    if ( atmega2560.equals(boardPreferences.get("build.mcu")) ) {
        optRelax = new String(",--relax");
    }
   sketch.setCompilingProgress(60);
    List baseCommandLinker = new ArrayList(Arrays.asList(new String[] {
      avrBasePath + "avr-gcc",
      "-Os",
      "-Wl,--gc-sections"+optRelax,
      "-mmcu=" + boardPreferences.get("build.mcu"),
      "-o",
      buildPath + File.separator + primaryClassName + ".elf"
    }));

    for (File file : objectFiles) {
      baseCommandLinker.add(file.getAbsolutePath());
    }

    baseCommandLinker.add(runtimeLibraryName);
    baseCommandLinker.add("-L" + buildPath);
    baseCommandLinker.add("-lm");

    execAsynchronously(baseCommandLinker);

    List baseCommandObjcopy = new ArrayList(Arrays.asList(new String[] {
      avrBasePath + "avr-objcopy",
      "-O",
      "-R",
    }));
>>>>>>> 1daeba6f
    
    return p;
  }

  private List<File> compileFiles(String outputPath, File sourcePath,
                                  boolean recurse, List<String> includePaths)
      throws RunnerException {
    List<File> sSources = findFilesInFolder(sourcePath, "S", recurse);
    List<File> cSources = findFilesInFolder(sourcePath, "c", recurse);
    List<File> cppSources = findFilesInFolder(sourcePath, "cpp", recurse);
    List<File> objectPaths = new ArrayList<File>();

    for (File file : sSources) {
      String objectPath = outputPath + File.separator + file.getName() + ".o";
      objectPaths.add(new File(objectPath));
      String[] cmd = getCommandCompilerS(includePaths, file.getAbsolutePath(),
                                         objectPath);
      execAsynchronously(cmd);
    }
 		
    for (File file : cSources) {
      String objectPath = outputPath + File.separator + file.getName() + ".o";
      String dependPath = outputPath + File.separator + file.getName() + ".d";
      File objectFile = new File(objectPath);
      File dependFile = new File(dependPath);
      objectPaths.add(objectFile);
      if (is_already_compiled(file, objectFile, dependFile, prefs))
        continue;
      String[] cmd = getCommandCompilerC(includePaths, file.getAbsolutePath(),
                                         objectPath);
      execAsynchronously(cmd);
    }

    for (File file : cppSources) {
      String objectPath = outputPath + File.separator + file.getName() + ".o";
      String dependPath = outputPath + File.separator + file.getName() + ".d";
      File objectFile = new File(objectPath);
      File dependFile = new File(dependPath);
      objectPaths.add(objectFile);
      if (is_already_compiled(file, objectFile, dependFile, prefs))
        continue;
      String[] cmd = getCommandCompilerCPP(includePaths,
                                           file.getAbsolutePath(), objectPath);
      execAsynchronously(cmd);
    }
    
    return objectPaths;
  }

  private boolean is_already_compiled(File src, File obj, File dep, Map<String, String> prefs) {
    boolean ret=true;
    try {
      //System.out.println("\n  is_already_compiled: begin checks: " + obj.getPath());
      if (!obj.exists()) return false;  // object file (.o) does not exist
      if (!dep.exists()) return false;  // dep file (.d) does not exist
      long src_modified = src.lastModified();
      long obj_modified = obj.lastModified();
      if (src_modified >= obj_modified) return false;  // source modified since object compiled
      if (src_modified >= dep.lastModified()) return false;  // src modified since dep compiled
      BufferedReader reader = new BufferedReader(new FileReader(dep.getPath()));
      String line;
      boolean need_obj_parse = true;
      while ((line = reader.readLine()) != null) {
        if (line.endsWith("\\")) {
          line = line.substring(0, line.length() - 1);
        }
        line = line.trim();
        if (line.length() == 0) continue; // ignore blank lines
        if (need_obj_parse) {
          // line is supposed to be the object file - make sure it really is!
          if (line.endsWith(":")) {
            line = line.substring(0, line.length() - 1);
            String objpath = obj.getCanonicalPath();
            File linefile = new File(line);
            String linepath = linefile.getCanonicalPath();
            //System.out.println("  is_already_compiled: obj =  " + objpath);
            //System.out.println("  is_already_compiled: line = " + linepath);
            if (objpath.compareTo(linepath) == 0) {
              need_obj_parse = false;
              continue;
            } else {
              ret = false;  // object named inside .d file is not the correct file!
              break;
            }
          } else {
            ret = false;  // object file supposed to end with ':', but didn't
            break;
          }
        } else {
          // line is a prerequisite file
          File prereq = new File(line);
          if (!prereq.exists()) {
            ret = false;  // prerequisite file did not exist
            break;
          }
          if (prereq.lastModified() >= obj_modified) {
            ret = false;  // prerequisite modified since object was compiled
            break;
          }
          //System.out.println("  is_already_compiled:  prerequisite ok");
        }
      }
      reader.close();
    } catch (Exception e) {
      return false;  // any error reading dep file = recompile it
    }
    if (ret && (verbose || Preferences.getBoolean("build.verbose"))) {
      System.out.println("  Using previously compiled: " + obj.getPath());
    }
    return ret;
  }

  boolean firstErrorFound;
  boolean secondErrorFound;

  /**
   * Either succeeds or throws a RunnerException fit for public consumption.
   */
  private void execAsynchronously(String[] command) throws RunnerException {

    // eliminate any empty array entries
    List<String> stringList = new ArrayList<String>();
    for (String string : command) {
      string = string.trim();
      if (string.length() != 0)
        stringList.add(string);
    }
    command = stringList.toArray(new String[stringList.size()]);
    if (command.length == 0)
      return;
    int result = 0;

    if (verbose || Preferences.getBoolean("build.verbose")) {
      for (String c : command)
        System.out.print(c + " ");
      System.out.println();
    }

    firstErrorFound = false;  // haven't found any errors yet
    secondErrorFound = false;

    Process process;
    
    try {
      process = Runtime.getRuntime().exec(command);
    } catch (IOException e) {
      RunnerException re = new RunnerException(e.getMessage());
      re.hideStackTrace();
      throw re;
    }

    MessageSiphon in = new MessageSiphon(process.getInputStream(), this);
    MessageSiphon err = new MessageSiphon(process.getErrorStream(), this);

    // wait for the process to finish.  if interrupted
    // before waitFor returns, continue waiting
    boolean compiling = true;
    while (compiling) {
      try {
        in.join();
        err.join();
        result = process.waitFor();
        //System.out.println("result is " + result);
        compiling = false;
      } catch (InterruptedException ignored) { }
    }

    // an error was queued up by message(), barf this back to compile(),
    // which will barf it back to Editor. if you're having trouble
    // discerning the imagery, consider how cows regurgitate their food
    // to digest it, and the fact that they have five stomaches.
    //
    //System.out.println("throwing up " + exception);
    if (exception != null)
      throw exception;

    if (result > 1) {
      // a failure in the tool (e.g. unable to locate a sub-executable)
      System.err
          .println(I18n.format(_("{0} returned {1}"), command[0], result));
    }

    if (result != 0) {
      RunnerException re = new RunnerException(_("Error compiling."));
      re.hideStackTrace();
      throw re;
    }
  }

  /**
   * Part of the MessageConsumer interface, this is called
   * whenever a piece (usually a line) of error message is spewed
   * out from the compiler. The errors are parsed for their contents
   * and line number, which is then reported back to Editor.
   */
  public void message(String s) {
    int i;

    // remove the build path so people only see the filename
    // can't use replaceAll() because the path may have characters in it which
    // have meaning in a regular expression.
    if (!verbose) {
      String buildPath = prefs.get("build.path");
      while ((i = s.indexOf(buildPath + File.separator)) != -1) {
        s = s.substring(0, i) + s.substring(i + (buildPath + File.separator).length());
      }
    }
  
    // look for error line, which contains file name, line number,
    // and at least the first line of the error message
    String errorFormat = "([\\w\\d_]+.\\w+):(\\d+):\\s*error:\\s*(.*)\\s*";
    String[] pieces = PApplet.match(s, errorFormat);

//    if (pieces != null && exception == null) {
//      exception = sketch.placeException(pieces[3], pieces[1], PApplet.parseInt(pieces[2]) - 1);
//      if (exception != null) exception.hideStackTrace();
//    }
    
    if (pieces != null) {
      String error = pieces[3], msg = "";
      
      if (pieces[3].trim().equals("SPI.h: No such file or directory")) {
        error = _("Please import the SPI library from the Sketch > Import Library menu.");
        msg = _("\nAs of Arduino 0019, the Ethernet library depends on the SPI library." +
              "\nYou appear to be using it or another library that depends on the SPI library.\n\n");
      }
      
      if (pieces[3].trim().equals("'BYTE' was not declared in this scope")) {
        error = _("The 'BYTE' keyword is no longer supported.");
        msg = _("\nAs of Arduino 1.0, the 'BYTE' keyword is no longer supported." +
              "\nPlease use Serial.write() instead.\n\n");
      }
      
      if (pieces[3].trim().equals("no matching function for call to 'Server::Server(int)'")) {
        error = _("The Server class has been renamed EthernetServer.");
        msg = _("\nAs of Arduino 1.0, the Server class in the Ethernet library " +
              "has been renamed to EthernetServer.\n\n");
      }
      
      if (pieces[3].trim().equals("no matching function for call to 'Client::Client(byte [4], int)'")) {
        error = _("The Client class has been renamed EthernetClient.");
        msg = _("\nAs of Arduino 1.0, the Client class in the Ethernet library " +
              "has been renamed to EthernetClient.\n\n");
      }
      
      if (pieces[3].trim().equals("'Udp' was not declared in this scope")) {
        error = _("The Udp class has been renamed EthernetUdp.");
        msg = _("\nAs of Arduino 1.0, the Udp class in the Ethernet library " +
              "has been renamed to EthernetUdp.\n\n");
      }
      
      if (pieces[3].trim().equals("'class TwoWire' has no member named 'send'")) {
        error = _("Wire.send() has been renamed Wire.write().");
        msg = _("\nAs of Arduino 1.0, the Wire.send() function was renamed " +
              "to Wire.write() for consistency with other libraries.\n\n");
      }
      
      if (pieces[3].trim().equals("'class TwoWire' has no member named 'receive'")) {
        error = _("Wire.receive() has been renamed Wire.read().");
        msg = _("\nAs of Arduino 1.0, the Wire.receive() function was renamed " +
              "to Wire.read() for consistency with other libraries.\n\n");
      }

      if (pieces[3].trim().equals("'Mouse' was not declared in this scope")) {
        error = _("'Mouse' only supported on the Arduino Leonardo");
        //msg = _("\nThe 'Mouse' class is only supported on the Arduino Leonardo.\n\n");
      }
      
      if (pieces[3].trim().equals("'Keyboard' was not declared in this scope")) {
        error = _("'Keyboard' only supported on the Arduino Leonardo");
        //msg = _("\nThe 'Keyboard' class is only supported on the Arduino Leonardo.\n\n");
      }
      
      RunnerException e = null;
      if (!sketchIsCompiled) {
        // Place errors when compiling the sketch, but never while compiling libraries
        // or the core.  The user's sketch might contain the same filename!
        e = sketch.placeException(error, pieces[1], PApplet.parseInt(pieces[2]) - 1);
      }

      // replace full file path with the name of the sketch tab (unless we're
      // in verbose mode, in which case don't modify the compiler output)
      if (e != null && !verbose) {
        SketchCode code = sketch.getCode(e.getCodeIndex());
        String fileName = (code.isExtension("ino") || code.isExtension("pde")) ? code.getPrettyName() : code.getFileName();
        int lineNum = e.getCodeLine() + 1;
        s = fileName + ":" + lineNum + ": error: " + pieces[3] + msg;        
      }
            
      if (exception == null && e != null) {
        exception = e;
        exception.hideStackTrace();
      }      
    }
    
    System.err.print(s);
  }

  private String[] getCommandCompilerS(List<String> includePaths,
                                       String sourceName, String objectName)
      throws RunnerException {
    String includes = preparePaths(includePaths);
    PreferencesMap dict = new PreferencesMap(prefs);
    dict.put("ide_version", "" + Base.REVISION);
    dict.put("includes", includes);
    dict.put("source_file", sourceName);
    dict.put("object_file", objectName);

    try {
      String cmd = prefs.get("recipe.S.o.pattern");
      return StringReplacer.formatAndSplit(cmd, dict, true);
    } catch (Exception e) {
      throw new RunnerException(e);
    }
  }

  private String[] getCommandCompilerC(List<String> includePaths,
                                       String sourceName, String objectName)
      throws RunnerException {
    String includes = preparePaths(includePaths);

    PreferencesMap dict = new PreferencesMap(prefs);
    dict.put("ide_version", "" + Base.REVISION);
    dict.put("includes", includes);
    dict.put("source_file", sourceName);
    dict.put("object_file", objectName);

    String cmd = prefs.get("recipe.c.o.pattern");
    try {
      return StringReplacer.formatAndSplit(cmd, dict, true);
    } catch (Exception e) {
      throw new RunnerException(e);
    }
  }

  private String[] getCommandCompilerCPP(List<String> includePaths,
                                         String sourceName, String objectName)
      throws RunnerException {
    String includes = preparePaths(includePaths);

    PreferencesMap dict = new PreferencesMap(prefs);
    dict.put("ide_version", "" + Base.REVISION);
    dict.put("includes", includes);
    dict.put("source_file", sourceName);
    dict.put("object_file", objectName);

    String cmd = prefs.get("recipe.cpp.o.pattern");
    try {
      return StringReplacer.formatAndSplit(cmd, dict, true);
    } catch (Exception e) {
      throw new RunnerException(e);
    }
  }

  /////////////////////////////////////////////////////////////////////////////

  private void createFolder(File folder) throws RunnerException {
    if (folder.isDirectory())
      return;
    if (!folder.mkdir())
      throw new RunnerException("Couldn't create: " + folder);
  }

  static public List<File> findFilesInFolder(File folder, String extension,
                                             boolean recurse) {
    List<File> files = new ArrayList<File>();

    if (folder.listFiles() == null)
      return files;

    for (File file : folder.listFiles()) {
      if (file.getName().startsWith("."))
        continue; // skip hidden files

      if (file.getName().endsWith("." + extension))
        files.add(file);

      if (recurse && file.isDirectory()) {
        files.addAll(findFilesInFolder(file, extension, true));
      }
    }

    return files;
  }
  
  // 1. compile the sketch (already in the buildPath)
  void compileSketch(List<String> includePaths) throws RunnerException {
    String buildPath = prefs.get("build.path");
    objectFiles.addAll(compileFiles(buildPath, new File(buildPath), false,
                                    includePaths));
  }

  // 2. compile the libraries, outputting .o files to:
  // <buildPath>/<library>/
  void compileLibraries(List<String> includePaths) throws RunnerException {

    for (File libraryFolder : sketch.getImportedLibraries()) {
      String outputPath = prefs.get("build.path");
      File outputFolder = new File(outputPath, libraryFolder.getName());
      File utilityFolder = new File(libraryFolder, "utility");
      createFolder(outputFolder);
      // this library can use includes in its utility/ folder
      includePaths.add(utilityFolder.getAbsolutePath());

      objectFiles.addAll(compileFiles(outputFolder.getAbsolutePath(),
                                      libraryFolder, false, includePaths));
      outputFolder = new File(outputFolder, "utility");
      createFolder(outputFolder);
      objectFiles.addAll(compileFiles(outputFolder.getAbsolutePath(),
                                      utilityFolder, false, includePaths));
      // other libraries should not see this library's utility/ folder
      includePaths.remove(includePaths.size() - 1);
    }
  }
	
  // 3. compile the core, outputting .o files to <buildPath> and then
  // collecting them into the core.a library file.
  void compileCore()
      throws RunnerException {

    String corePath = prefs.get("build.core.path");
    String variantPath = prefs.get("build.variant.path");
    String buildPath = prefs.get("build.path");

    List<String> includePaths = new ArrayList<String>();
    includePaths.add(corePath); // include core path only
    if (variantPath.length() != 0)
      includePaths.add(variantPath);

    List<File> coreObjectFiles = compileFiles(buildPath, new File(corePath),
                                              true, includePaths);
    if (variantPath.length() != 0)
      coreObjectFiles.addAll(compileFiles(buildPath, new File(variantPath),
                                          true, includePaths));

    for (File file : coreObjectFiles) {

      PreferencesMap dict = new PreferencesMap(prefs);
      dict.put("ide_version", "" + Base.REVISION);
      dict.put("archive_file", "core.a");
      dict.put("object_file", file.getAbsolutePath());

      String[] cmdArray;
      try {
        String cmd = prefs.get("recipe.ar.pattern");
        cmdArray = StringReplacer.formatAndSplit(cmd, dict, true);
      } catch (Exception e) {
        throw new RunnerException(e);
      }
      execAsynchronously(cmdArray);
    }
  }
			
  // 4. link it all together into the .elf file
  void compileLink(List<String> includePaths)
      throws RunnerException {

    // TODO: Make the --relax thing in configuration files.

    // For atmega2560, need --relax linker option to link larger
    // programs correctly.
    String optRelax = "";
    if (prefs.get("build.mcu").equals("atmega2560"))
      optRelax = ",--relax";

    String objectFileList = "";
    for (File file : objectFiles)
      objectFileList += " \"" + file.getAbsolutePath() + '"';
    objectFileList = objectFileList.substring(1);

    PreferencesMap dict = new PreferencesMap(prefs);
    dict.put("compiler.c.elf.flags", dict
        .get("compiler.c.elf.flags" + optRelax));
    dict.put("archive_file", "core.a");
    dict.put("object_files", objectFileList);
    dict.put("ide_version", "" + Base.REVISION);

    String[] cmdArray;
    try {
      String cmd = prefs.get("recipe.c.combine.pattern");
      cmdArray = StringReplacer.formatAndSplit(cmd, dict, true);
    } catch (Exception e) {
      throw new RunnerException(e);
    }
    execAsynchronously(cmdArray);
  }

  // 5. extract EEPROM data (from EEMEM directive) to .eep file.
  void compileEep(List<String> includePaths) throws RunnerException {
    PreferencesMap dict = new PreferencesMap(prefs);
    dict.put("ide_version", "" + Base.REVISION);

    String[] cmdArray;
    try {
      String cmd = prefs.get("recipe.objcopy.eep.pattern");
      cmdArray = StringReplacer.formatAndSplit(cmd, dict, true);
    } catch (Exception e) {
      throw new RunnerException(e);
    }
    execAsynchronously(cmdArray);
  }
	
  // 6. build the .hex file
  void compileHex(List<String> includePaths) throws RunnerException {
    PreferencesMap dict = new PreferencesMap(prefs);
    dict.put("ide_version", "" + Base.REVISION);

    String[] cmdArray;
    try {
      String cmd = prefs.get("recipe.objcopy.hex.pattern");
      cmdArray = StringReplacer.formatAndSplit(cmd, dict, true);
    } catch (Exception e) {
      throw new RunnerException(e);
    }
    execAsynchronously(cmdArray);
  }

  private static String preparePaths(List<String> includePaths) {
    String res = "";
    for (String p : includePaths)
      res += " \"-I" + p + '"';

    // Remove first space
    return res.substring(1);
  }
  
  public PreferencesMap getBuildPreferences() {
    return prefs;
  }
}<|MERGE_RESOLUTION|>--- conflicted
+++ resolved
@@ -48,22 +48,13 @@
   static final String SUPER_BADNESS =
     I18n.format(_("Compiler error, please submit this code to {0}"), BUGS_URL);
 
-<<<<<<< HEAD
   private Sketch sketch;
-=======
-  Sketch sketch;
-  String buildPath;
-  String primaryClassName;
-  boolean verbose;
-  boolean sketchIsCompiled;
-
-  RunnerException exception;
->>>>>>> 1daeba6f
 
   private List<File> objectFiles;
 
   private PreferencesMap prefs;
   private boolean verbose;
+  private boolean sketchIsCompiled;
 	
   private RunnerException exception;
   
@@ -76,12 +67,12 @@
    * @return true if successful.
    * @throws RunnerException Only if there's a problem. Only then.
    */
-<<<<<<< HEAD
   public boolean compile(Sketch _sketch, String _buildPath,
                          String _primaryClassName, boolean _verbose)
       throws RunnerException {
     sketch = _sketch;
     verbose = _verbose;
+    sketchIsCompiled = false;
     objectFiles = new ArrayList<File>();
 
     prefs = createBuildPreferences(_buildPath, _primaryClassName);
@@ -98,6 +89,7 @@
     // 1. compile the sketch (already in the buildPath)
     sketch.setCompilingProgress(30);
     compileSketch(includePaths);
+    sketchIsCompiled = true;
 
     // 2. compile the libraries, outputting .o files to: <buildPath>/<library>/
     // Doesn't really use configPreferences
@@ -132,26 +124,6 @@
     if (Base.getBoardPreferences() == null) {
       RunnerException re = new RunnerException(
           _("No board selected; please choose a board from the Tools > Board menu."));
-=======
-  public boolean compile(Sketch sketch,
-                         String buildPath,
-                         String primaryClassName,
-                         boolean verbose) throws RunnerException {
-    this.sketch = sketch;
-    this.buildPath = buildPath;
-    this.primaryClassName = primaryClassName;
-    this.verbose = verbose;
-    this.sketchIsCompiled = false;
-
-    // the pms object isn't used for anything but storage
-    MessageStream pms = new MessageStream(this);
-
-    String avrBasePath = Base.getAvrBasePath();
-    Map<String, String> boardPreferences = Base.getBoardPreferences();
-    String core = boardPreferences.get("build.core");
-    if (core == null) {
-    	RunnerException re = new RunnerException(_("No board selected; please choose a board from the Tools > Board menu."));
->>>>>>> 1daeba6f
       re.hideStackTrace();
       throw re;
     }
@@ -211,119 +183,6 @@
     } else {
       p.put("build.variant.path", "");
     }
-<<<<<<< HEAD
-=======
-
-    List<File> objectFiles = new ArrayList<File>();
-
-   // 0. include paths for core + all libraries
-
-   sketch.setCompilingProgress(20);
-   List includePaths = new ArrayList();
-   includePaths.add(corePath);
-   if (variantPath != null) includePaths.add(variantPath);
-   for (File file : sketch.getImportedLibraries()) {
-     includePaths.add(file.getPath());
-   }
-
-   // 1. compile the sketch (already in the buildPath)
-
-   sketch.setCompilingProgress(30);
-   objectFiles.addAll(
-     compileFiles(avrBasePath, buildPath, includePaths,
-               findFilesInPath(buildPath, "S", false),
-               findFilesInPath(buildPath, "c", false),
-               findFilesInPath(buildPath, "cpp", false),
-               boardPreferences));
-   sketchIsCompiled = true;
-
-   // 2. compile the libraries, outputting .o files to: <buildPath>/<library>/
-
-   sketch.setCompilingProgress(40);
-   for (File libraryFolder : sketch.getImportedLibraries()) {
-     File outputFolder = new File(buildPath, libraryFolder.getName());
-     File utilityFolder = new File(libraryFolder, "utility");
-     createFolder(outputFolder);
-     // this library can use includes in its utility/ folder
-     includePaths.add(utilityFolder.getAbsolutePath());
-     objectFiles.addAll(
-       compileFiles(avrBasePath, outputFolder.getAbsolutePath(), includePaths,
-               findFilesInFolder(libraryFolder, "S", false),
-               findFilesInFolder(libraryFolder, "c", false),
-               findFilesInFolder(libraryFolder, "cpp", false),
-               boardPreferences));
-     outputFolder = new File(outputFolder, "utility");
-     createFolder(outputFolder);
-     objectFiles.addAll(
-       compileFiles(avrBasePath, outputFolder.getAbsolutePath(), includePaths,
-               findFilesInFolder(utilityFolder, "S", false),
-               findFilesInFolder(utilityFolder, "c", false),
-               findFilesInFolder(utilityFolder, "cpp", false),
-               boardPreferences));
-     // other libraries should not see this library's utility/ folder
-     includePaths.remove(includePaths.size() - 1);
-   }
-
-   // 3. compile the core, outputting .o files to <buildPath> and then
-   // collecting them into the core.a library file.
-
-   sketch.setCompilingProgress(50);
-  includePaths.clear();
-  includePaths.add(corePath);  // include path for core only
-  if (variantPath != null) includePaths.add(variantPath);
-  List<File> coreObjectFiles =
-    compileFiles(avrBasePath, buildPath, includePaths,
-              findFilesInPath(corePath, "S", true),
-              findFilesInPath(corePath, "c", true),
-              findFilesInPath(corePath, "cpp", true),
-              boardPreferences);
-
-   String runtimeLibraryName = buildPath + File.separator + "core.a";
-   List baseCommandAR = new ArrayList(Arrays.asList(new String[] {
-     avrBasePath + "avr-ar",
-     "rcs",
-     runtimeLibraryName
-   }));
-   for(File file : coreObjectFiles) {
-     List commandAR = new ArrayList(baseCommandAR);
-     commandAR.add(file.getAbsolutePath());
-     execAsynchronously(commandAR);
-   }
-
-    // 4. link it all together into the .elf file
-    // For atmega2560, need --relax linker option to link larger
-    // programs correctly.
-    String optRelax = "";
-    String atmega2560 = new String ("atmega2560");
-    if ( atmega2560.equals(boardPreferences.get("build.mcu")) ) {
-        optRelax = new String(",--relax");
-    }
-   sketch.setCompilingProgress(60);
-    List baseCommandLinker = new ArrayList(Arrays.asList(new String[] {
-      avrBasePath + "avr-gcc",
-      "-Os",
-      "-Wl,--gc-sections"+optRelax,
-      "-mmcu=" + boardPreferences.get("build.mcu"),
-      "-o",
-      buildPath + File.separator + primaryClassName + ".elf"
-    }));
-
-    for (File file : objectFiles) {
-      baseCommandLinker.add(file.getAbsolutePath());
-    }
-
-    baseCommandLinker.add(runtimeLibraryName);
-    baseCommandLinker.add("-L" + buildPath);
-    baseCommandLinker.add("-lm");
-
-    execAsynchronously(baseCommandLinker);
-
-    List baseCommandObjcopy = new ArrayList(Arrays.asList(new String[] {
-      avrBasePath + "avr-objcopy",
-      "-O",
-      "-R",
-    }));
->>>>>>> 1daeba6f
     
     return p;
   }
